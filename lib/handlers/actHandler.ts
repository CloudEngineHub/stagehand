--- conflicted
+++ resolved
@@ -344,11 +344,7 @@
           locator[method as keyof Locator] as unknown as (
             ...args: string[]
           ) => Promise<void>
-<<<<<<< HEAD
-        )(...args);
-=======
         )(...args.map((arg) => arg?.toString() || ""));
->>>>>>> 5afa0b94
       } catch (e) {
         this.logger({
           category: "action",
