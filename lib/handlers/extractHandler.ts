import { LLMProvider } from "../llm/LLMProvider";
import { Stagehand } from "../index";
import { z } from "zod";
import { LogLine } from "../../types/log";
import { TextAnnotation } from "../../types/textannotation";
import { extract } from "../inference";
import { LLMClient } from "../llm/LLMClient";
import { formatText } from "../utils";

const PROXIMITY_THRESHOLD = 15;

/**
 * The `StagehandExtractHandler` class is responsible for extracting structured data from a webpage.
 *      Here is what it does at a high level:
 *
 * **1. Wait for the DOM to settle and start DOM debugging.**
 *    - Ensures the page is fully loaded and stable before extraction.
 *
 * **2. Store the original DOM before any mutations.**
 *    - Preserves the initial state of the DOM to restore later.
 *    - We do this because creating spans around every word in the DOM (see step 4)
 *      becomes very difficult to revert. Text nodes can be finicky, and directly
 *      removing the added spans often corrupts the structure of the DOM.
 *
 * **3. Process the DOM to generate a selector map of candidate elements.**
 *    - Identifies potential elements that contain the data to extract.
 *
 * **4. Create text bounding boxes around every word in the webpage.**
 *    - Wraps words in spans so that their bounding boxes can be used to
 *      determine their positions on the text-rendered-webpage.
 *
 * **5. Collect all text annotations (with positions and dimensions) from each of the candidate elements.**
 *    - Gathers text and positional data for each word.
 *
 * **6. Group annotations by text and deduplicate them based on proximity.**
 *    - There is no guarantee that the text annotations are unique (candidate elements can be nested).
 *    - Thus, we must remove duplicate words that are close to each other on the page.
 *
 * **7. Restore the original DOM after mutations.**
 *    - Returns the DOM to its original state after processing.
 *
 * **8. Format the deduplicated annotations into a text representation.**
 *    - Prepares the text data for the extraction process.
 *
 * **9. Pass the formatted text to an LLM for extraction according to the given instruction and schema.**
 *    - Uses a language model to extract structured data based on instructions.
 *
 * **10. Handle the extraction response and logging the results.**
 *     - Processes the output from the LLM and logs relevant information.
 *
 * @remarks
 * Each step corresponds to specific code segments, as noted in the comments throughout the code.
 */


export class StagehandExtractHandler {
  private readonly stagehand: Stagehand;

  private readonly logger: (logLine: LogLine) => void;
  private readonly waitForSettledDom: (
    domSettleTimeoutMs?: number,
  ) => Promise<void>;
  private readonly startDomDebug: () => Promise<void>;
  private readonly cleanupDomDebug: () => Promise<void>;
  private readonly llmProvider: LLMProvider;
  private readonly llmClient: LLMClient;
  private readonly verbose: 0 | 1 | 2;

  constructor({
    stagehand,
    logger,
    waitForSettledDom,
    startDomDebug,
    cleanupDomDebug,
    llmProvider,
    llmClient,
    verbose,
  }: {
    stagehand: Stagehand;
    logger: (message: {
      category?: string;
      message: string;
      level?: number;
      auxiliary?: { [key: string]: { value: string; type: string } };
    }) => void;
    waitForSettledDom: (domSettleTimeoutMs?: number) => Promise<void>;
    startDomDebug: () => Promise<void>;
    cleanupDomDebug: () => Promise<void>;
    llmProvider: LLMProvider;
    llmClient: LLMClient;
    verbose: 0 | 1 | 2;
  }) {
    this.stagehand = stagehand;
    this.logger = logger;
    this.waitForSettledDom = waitForSettledDom;
    this.startDomDebug = startDomDebug;
    this.cleanupDomDebug = cleanupDomDebug;
    this.llmProvider = llmProvider;
    this.llmClient = llmClient;
    this.verbose = verbose;
  }

  public async extract<T extends z.AnyZodObject>({
    instruction,
    schema,
    content = {},
    llmClient,
    requestId,
    domSettleTimeoutMs,
  }: {
    instruction: string;
    schema: T;
    content?: z.infer<T>;
    llmClient: LLMClient;
    requestId?: string;
    domSettleTimeoutMs?: number;
  }): Promise<z.infer<T>> {
    this.logger({
      category: "extraction",
      message: "starting extraction",
      level: 1,
      auxiliary: {
        instruction: {
          value: instruction,
          type: "string",
        },
      },
    });

    // **1:** Wait for the DOM to settle and start DOM debugging
    await this.waitForSettledDom(domSettleTimeoutMs);
    await this.startDomDebug();

    // **2:** Store the original DOM before any mutations
    // we need to store the original DOM here because calling createTextBoundingBoxes()
    // will mutate the DOM by adding spans around every word
    const originalDOM = await this.stagehand.page.evaluate(() => window.storeDOM());

    // **3:** Process the DOM to generate a selector map of candidate elements
    const { selectorMap }: { selectorMap: Record<number, string[]> } =
      await this.stagehand.page.evaluate(() => window.processAllOfDom());

    this.logger({
      category: "extraction",
      message: `received output from processAllOfDom. selectorMap has ${Object.keys(selectorMap).length} entries`,
      level: 1,
    });

    // **4:** Create text bounding boxes around every word in the webpage
    // calling createTextBoundingBoxes() will create a span around every word on the
    // webpage. The bounding boxes of these spans will be used to determine their
    // positions in the text rendered webpage
    await this.stagehand.page.evaluate(() => window.createTextBoundingBoxes());
    const pageWidth = await this.stagehand.page.evaluate(() => window.innerWidth);
    const pageHeight = await this.stagehand.page.evaluate(() => window.innerHeight);

    // **5:** Collect all text annotations (with positions and dimensions) from the candidate elements
    // allAnnotations will store all the TextAnnotations BEFORE deduplication
    const allAnnotations: TextAnnotation[] = [];

    // here we will loop through all the xpaths in the selectorMap,
    // and get the bounding boxes for each one. These are xpaths to "candidate elements"
    for (const xpaths of Object.values(selectorMap)) {
      const xpath = xpaths[0];

      // boundingBoxes is an array because there may be multiple bounding boxes within a single element
      // (since each bounding box is around a single word)
      const boundingBoxes: Array<{
        text: string;
        left: number;
        top: number;
        width: number;
        height: number;
      }> = await this.stagehand.page.evaluate(
        (xpath) => window.getElementBoundingBoxes(xpath),
        xpath
      );

      for (const box of boundingBoxes) {
        const bottom_left = {
          x: box.left,
          y: box.top + box.height,
        };
        const bottom_left_normalized = {
          x: box.left / pageWidth,
          y: (box.top + box.height) / pageHeight,
        };

        const annotation: TextAnnotation = {
          text: box.text,
          bottom_left,
          bottom_left_normalized,
          width: box.width,
          height: box.height,
        };
        allAnnotations.push(annotation);
      }
    }

    // **6:** Group annotations by text and deduplicate them based on proximity
    const annotationsGroupedByText = new Map<string, TextAnnotation[]>();

    for (const annotation of allAnnotations) {
      if (!annotationsGroupedByText.has(annotation.text)) {
        annotationsGroupedByText.set(annotation.text, []);
      }
      annotationsGroupedByText.get(annotation.text)!.push(annotation);
    }

    const deduplicatedTextAnnotations: TextAnnotation[] = [];

    // here, we deduplicate annotations per text group
    for (const [text, annotations] of annotationsGroupedByText.entries()) {
      for (const annotation of annotations) {

        // check if this annotation is close to any existing deduplicated annotation
        const isDuplicate = deduplicatedTextAnnotations.some((existingAnnotation) => {
          if (existingAnnotation.text !== text) return false;

          const dx = existingAnnotation.bottom_left.x - annotation.bottom_left.x;
          const dy = existingAnnotation.bottom_left.y - annotation.bottom_left.y;
          const distance = Math.hypot(dx, dy);
          // the annotation is a duplicate if it has the same text and its bottom_left
          // position is within the PROXIMITY_THRESHOLD of an existing annotation.
          // we calculate the Euclidean distance between the two bottom_left points,
          // and if the distance is less than PROXIMITY_THRESHOLD,
          // the annotation is considered a duplicate.
          return distance < PROXIMITY_THRESHOLD;
        });

        if (!isDuplicate) {
          deduplicatedTextAnnotations.push(annotation);
        }
      }
    }

    // **7:** Restore the original DOM after mutations
    await this.stagehand.page.evaluate((dom) => window.restoreDOM(dom), originalDOM);

    // **8:** Format the deduplicated annotations into a text representation
    const formattedText = formatText(deduplicatedTextAnnotations);

    // **9:** Pass the formatted text to an LLM for extraction according to the given instruction and schema
    const extractionResponse = await extract({
      instruction,
      previouslyExtractedContent: content,
      domElements: formattedText,
      schema,
      llmClient,
      requestId,
    });

    const {
      metadata: { completed },
      ...output
    } = extractionResponse;

    await this.cleanupDomDebug();

    // **10:** Handle the extraction response and log the results
    this.logger({
      category: "extraction",
      message: "received extraction response",
      auxiliary: {
        extraction_response: {
          value: JSON.stringify(extractionResponse),
          type: "object",
        },
      },
    });

    if (completed) {
      this.logger({
        category: "extraction",
        message: "extraction completed successfully",
        level: 1,
        auxiliary: {
          extraction_response: {
            value: JSON.stringify(extractionResponse),
            type: "object",
          },
        },
      });
    } else {
      this.logger({
        category: "extraction",
        message: "extraction incomplete after processing all data",
        level: 1,
        auxiliary: {
          extraction_response: {
            value: JSON.stringify(extractionResponse),
            type: "object",
          },
        },
      });
<<<<<<< HEAD
=======
      await this.waitForSettledDom(domSettleTimeoutMs);
      return this.extract({
        instruction,
        schema,
        content: output,
        chunksSeen,
        llmClient,
        domSettleTimeoutMs,
      });
>>>>>>> 0af378c8
    }
    return output;
  }
}<|MERGE_RESOLUTION|>--- conflicted
+++ resolved
@@ -254,7 +254,6 @@
       metadata: { completed },
       ...output
     } = extractionResponse;
-
     await this.cleanupDomDebug();
 
     // **10:** Handle the extraction response and log the results
@@ -293,18 +292,6 @@
           },
         },
       });
-<<<<<<< HEAD
-=======
-      await this.waitForSettledDom(domSettleTimeoutMs);
-      return this.extract({
-        instruction,
-        schema,
-        content: output,
-        chunksSeen,
-        llmClient,
-        domSettleTimeoutMs,
-      });
->>>>>>> 0af378c8
     }
     return output;
   }
