--- conflicted
+++ resolved
@@ -216,10 +216,7 @@
   const contentDetail = useTextExtract
     ? `A text representation of a webpage to extract information from.`
     : `A list of DOM elements to extract from.`;
-<<<<<<< HEAD
-=======
-
->>>>>>> fecd42e9
+
   const instructions = `
 Print the exact text from the ${
     useTextExtract ? "text-rendered webpage" : "DOM elements"
@@ -244,10 +241,7 @@
     `${baseContent}${contentDetail}\n\n${instructions}\n${toolInstructions}${
       additionalInstructions ? `\n\n${additionalInstructions}` : ""
     }`.replace(/\s+/g, " ");
-<<<<<<< HEAD
-=======
-
->>>>>>> fecd42e9
+
   return {
     role: "system",
     content,
