--- conflicted
+++ resolved
@@ -20,13 +20,7 @@
   ObserveResult,
 } from "../types/stagehand";
 import { scriptContent } from "./dom/build/scriptContent";
-<<<<<<< HEAD
-import { LogLine, TextAnnotation } from "./types";
-import { randomUUID } from "crypto";
-import { logLineToString } from "./utils";
-=======
 import { StagehandActHandler } from "./handlers/actHandler";
->>>>>>> 0dd4a646
 import { StagehandExtractHandler } from "./handlers/extractHandler";
 import { StagehandObserveHandler } from "./handlers/observeHandler";
 import { LLMClient } from "./llm/LLMClient";
