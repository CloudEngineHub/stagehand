--- conflicted
+++ resolved
@@ -21,7 +21,9 @@
     cleanupDebug: () => void;
     scrollToHeight: (height: number) => Promise<void>;
     waitForDomSettle: () => Promise<void>;
-<<<<<<< HEAD
+    __playwright?: unknown;
+    __pw_manual?: unknown;
+    __PW_inspect?: unknown;
     storeDOM: () => string;
     restoreDOM: (storedDOM: string) => void;
     createTextBoundingBoxes: () => void;
@@ -32,10 +34,5 @@
       width: number;
       height: number;
     }>;
-=======
-    __playwright?: unknown;
-    __pw_manual?: unknown;
-    __PW_inspect?: unknown;
->>>>>>> 0af378c8
   }
 }